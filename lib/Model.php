--- conflicted
+++ resolved
@@ -1661,7 +1661,6 @@
      * @param int|string|array<string> $needle
      * @param                          $returnFirstRow true to return the first row retrieved. false to return last row
      *
-<<<<<<< HEAD
      * @return Model|null The single row that matches query. If no rows match, returns null
      */
     public static function where(int|string|array $needle, bool $returnFirstRow=true): Model|null
@@ -1687,16 +1686,8 @@
         $sqlPlan = new SQLExecutionPlan(get_called_class(), static::$alias_attribute);
 
         return $sqlPlan->all($needle);
-=======
-     * @return array<int,static>
-     */
-    public static function all(/* ... */): array
-    {
-        /* @phpstan-ignore-next-line */
-        return static::find('all', ...func_get_args());
->>>>>>> d327418e
-    }
-
+    }
+    
     /**
      * Get a count of qualifying records.
      *
