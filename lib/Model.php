<?php
/**
 * The base class for your models.
 *
 * @package ActiveRecord
 */

namespace ActiveRecord;

use ActiveRecord\Exception\ActiveRecordException;
use ActiveRecord\Exception\ReadOnlyException;
use ActiveRecord\Exception\RecordNotFound;
use ActiveRecord\Exception\RelationshipException;
use ActiveRecord\Exception\UndefinedPropertyException;
use ActiveRecord\Relationship\AbstractRelationship;
use ActiveRecord\Relationship\HasAndBelongsToMany;
use ActiveRecord\Serialize\JsonSerializer;
use ActiveRecord\Serialize\Serialization;

/**
 * The base class for your models.
 * Defining an ActiveRecord model for a table called people and orders:
 *
 * ```sql
 * CREATE TABLE people(
 *   id int primary key auto_increment,
 *   parent_id int,
 *   first_name varchar(50),
 *   last_name varchar(50)
 * );
 *
 * CREATE TABLE orders(
 *   id int primary key auto_increment,
 *   person_id int not null,
 *   cost decimal(10,2),
 *   total decimal(10,2)
 * );
 * ```
 *
 * ```php
 * class Person extends ActiveRecord\Model {
 *   static array $belongs_to = array(
 *     array('parent', 'foreign_key' => 'parent_id', 'class_name' => 'Person')
 *   );
 *
 *   static $has_many = array(
 *     array('children', 'foreign_key' => 'parent_id', 'class_name' => 'Person'),
 *     array('orders')
 *   );
 *
 *   static $validates_length_of = [
 *     'first_name' => ['within' => [1,50]],
 *     'last_name' => [1,50]
 *   );
 * }
 *
 * class Order extends ActiveRecord\Model {
 *   static array $belongs_to = [
 *     'person'
 *   ];
 *
 *   static $validates_numericality_of = [
 *     'cost' => ['greater_than' => 0],
 *     'total' => ['greater_than' => 0]
 *   );
 *
 *   static $before_save = ['calculate_total_with_tax'];
 *
 *   public function calculate_total_with_tax() {
 *     $this->total = $this->cost * 0.045;
 *   }
 * }
 * ```
 *
 * For a more in-depth look at defining models, relationships, callbacks and many other things
 * please consult our {@link http://www.phpactiverecord.org/guides Guides}.
 *
 * @phpstan-import-type SerializeOptions from Serialize\Serialization
 * @phpstan-import-type ValidationOptions from Validations
 * @phpstan-import-type ValidateInclusionOptions from Validations
 * @phpstan-import-type ValidateLengthOptions from Validations
 * @phpstan-import-type ValidateFormatOptions from Validations
 * @phpstan-import-type ValidateUniquenessOptions from Validations
 * @phpstan-import-type ValidateNumericOptions from Validations
 *
 * @package ActiveRecord
 *
 * @phpstan-import-type Attributes from Types
 * @phpstan-import-type PrimaryKey from Types
 * @phpstan-import-type QueryOptions from Types
 * @phpstan-import-type DelegateOptions from Types
 *
 * @see BelongsTo
 * @see CallBack
 * @see HasMany
 * @see HasAndBelongsToMany
 * @see Serialization
 * @see Validations
 */
class Model
{
    /**
     * An instance of {@link ValidationErrors} and will be instantiated once a write method is called.
     *
     * @var ValidationErrors
     */
    public $errors;

    /**
     * Contains model values as column_name => value
     *
     * @var Attributes
     */
    private $attributes = [];

    /**
     * Flag whether this model's attributes have been modified since it will either be null or an array of column_names that have been modified
     *
     * @var array<string, bool>
     */
    private array $__dirty = [];

    /**
     * Flag that determines of this model can have a writer method invoked such as: save/update/insert/delete
     *
     * @var bool
     */
    private $__readonly = false;

    /**
     * Array of relationship objects as model_attribute_name => relationship
     *
     * @var array<class-string,Model>
     */
    private array $__relationships = [];

    /**
     * Flag that determines if a call to save() should issue an insert or an update sql statement
     */
    private bool $__new_record = true;

    /**
     * Set to the name of the connection this {@link Model} should use.
     */
    public static string $connection;

    /**
     * Set to the name of the database this Model's table is in.
     */
    public static string $db;

    /**
     * Set this to explicitly specify the model's table name if different from inferred name.
     *
     * If your table doesn't follow our table name convention you can set this to the
     * name of your table to explicitly tell ActiveRecord what your table is called.
     */
    public static string $table_name;

    /**
     * Set this to override the default primary key name if different from default name of "id".
     */
    public static string $primary_key;

    /**
     * Set this to explicitly specify the sequence name for the table.
     */
    public static string $sequence;

    /**
     * Set this to true in your subclass to use caching for this model. Note that you must also configure a cache object.
     */
    public static bool $cache = false;

    /**
     * Set this to specify an expiration period for this model. If not set, the expire value you set in your cache options will be used.
     *
     * @var number
     */
    public static $cache_expire;

    /**
     * @var ValidationOptions
     */
    public static array $validates_presence_of;

    /**
     * @var ValidateFormatOptions
     */
    public static array $validates_format_of;

    /**
     * @var ValidateInclusionOptions
     */
    public static array $validates_inclusion_of;

    /**
     * @var ValidateInclusionOptions
     */
    public static array $validates_exclusion_of;

    /**
     * @var ValidateUniquenessOptions
     */
    public static array $validates_uniqueness_of;

    /**
     * @var ValidateNumericOptions
     */
    public static array $validates_numericality_of;

    /**
     * @var ValidateLengthOptions
     */
    public static array $validates_length_of;

    /**
     * Allows you to create aliases for attributes.
     *
     * ```
     * class Person extends ActiveRecord\Model {
     *   static $alias_attribute = array(
     *     'alias_first_name' => 'first_name',
     *     'alias_last_name' => 'last_name');
     * }
     *
     * $person = Person::first();
     * $person->alias_first_name = 'Tito';
     * echo $person->alias_first_name;
     * ```
     *
     * @var array<string,string>
     */
    public static array $alias_attribute = [];

    /**
     * Whitelist of attributes that are checked from mass-assignment calls such as constructing a model or using update_attributes.
     *
     * This is the opposite of {@link attr_protected $attr_protected}.
     *
     * ```
     * class Person extends ActiveRecord\Model {
     *   static $attr_accessible = array('first_name','last_name');
     * }
     *
     * $person = new Person(array(
     *   'first_name' => 'Tito',
     *   'last_name' => 'the Grief',
     *   'id' => 11111));
     *
     * echo $person->id; # => null
     * ```
     *
     * @var array<string>
     */
    public static array $attr_accessible = [];

    /**
     * Blacklist of attributes that cannot be mass-assigned.
     *
     * This is the opposite of {@link attr_accessible $attr_accessible} and the format
     * for defining these are exactly the same.
     *
     * If the attribute is both accessible and protected, it is treated as protected.
     *
     * @var array<string>
     */
    public static array $attr_protected = [];

    /**
     * Delegates calls to a relationship.
     *
     * ```
     * class Person extends ActiveRecord\Model {
     *   static array $belongs_to = array(array('venue'),array('host'));
     *   static $delegate = array(
     *     array('name', 'state', 'to' => 'venue'),
     *     array('name', 'to' => 'host', 'prefix' => 'woot'));
     * }
     * ```
     *
     * Can then do:
     *
     * ```
     * $person->state     // same as calling $person->venue->state
     * $person->name      // same as calling $person->venue->name
     * $person->woot_name // same as calling $person->host->name
     * ```
     *
     * @var array<DelegateOptions>
     */
    public static array $delegate = [];

    /**
     * Constructs a model.
     *
     * When a user instantiates a new object (e.g.: it was not ActiveRecord that instantiated via a find)
     * then @var $attributes will be mapped according to the schema's defaults. Otherwise, the given
     * $attributes will be mapped via set_attributes_via_mass_assignment.
     *
     * ```
     * new Person(array('first_name' => 'Tito', 'last_name' => 'the Grief'));
     * ```
     *
     * @param Attributes $attributes             Hash containing names and values to mass assign to the model
     * @param bool       $guard_attributes       Set to true to guard protected/non-accessible attributes
     * @param bool       $instantiating_via_find Set to true if this model is being created from a find call
     * @param bool       $new_record             Set to true if this should be considered a new record
     */
    public function __construct(array $attributes = [], bool $guard_attributes = true, bool $instantiating_via_find = false, bool $new_record = true)
    {
        $this->__new_record = $new_record;

        // initialize attributes applying defaults
        if (!$instantiating_via_find) {
            foreach (static::table()->columns as $name => $meta) {
                $this->attributes[$meta->inflected_name] = $meta->default;
            }
        }

        $this->set_attributes_via_mass_assignment($attributes, $guard_attributes);

        // since all attribute assignment now goes thru assign_attributes() we want to reset
        // dirty if instantiating via find since nothing is really dirty when doing that
        if ($instantiating_via_find) {
            $this->__dirty = [];
        }

        $this->invoke_callback('after_construct', false);
    }

    /**
     * Magic method which delegates to read_attribute(). This handles firing off getter methods,
     * as they are not checked/invoked inside of read_attribute(). This circumvents the problem with
     * a getter being accessed with the same name as an actual attribute.
     *
     * You can also define customer getter methods for the model.
     *
     * EXAMPLE:
     * ```
     * class User extends ActiveRecord\Model {
     *
     *   # define custom getter methods. Note you must
     *   # prepend get_ to your method name:
     *   function get_middle_initial() {
     *     return $this->middle_name{0};
     *   }
     * }
     *
     * $user = new User();
     * echo $user->middle_name;  # will call $user->get_middle_name()
     * ```
     *
     * If you define a custom getter with the same name as an attribute then you
     * will need to use read_attribute() to get the attribute's value.
     * This is necessary due to the way __get() works.
     *
     * For example, assume 'name' is a field on the table and we're defining a
     * custom getter for 'name':
     *
     * ```
     * class User extends ActiveRecord\Model {
     *
     *   # INCORRECT way to do it
     *   # function get_name() {
     *   #   return strtoupper($this->name);
     *   # }
     *
     *   function get_name() {
     *     return strtoupper($this->read_attribute('name'));
     *   }
     * }
     *
     * $user = new User();
     * $user->name = 'bob';
     * echo $user->name; # => BOB
     * ```
     *
     * @see read_attribute()
     *
     * @param string $name Name of an attribute
     *
     * @return mixed The value of the attribute
     */
    public function &__get($name)
    {
        // check for getter
        $name = strtolower($name);
        if (method_exists($this, "get_$name")) {
            $name = "get_$name";
            $res = call_user_func([$this, $name]);

            return $res;
        }

        return $this->read_attribute($name);
    }

    /**
     * Determines if an attribute exists for this {@link Model}.
     *
     * @param string $attribute_name
     *
     * @return bool
     */
    public function __isset($attribute_name)
    {
        // check for aliased attribute
        if (array_key_exists($attribute_name, static::$alias_attribute)) {
            return true;
        }

        // check for attribute
        if (array_key_exists($attribute_name, $this->attributes)) {
            return true;
        }

        // check for getters
        if (method_exists($this, "get_{$attribute_name}")) {
            return true;
        }

        // check for relationships
        if (static::table()->has_relationship($attribute_name)) {
            return true;
        }

        return false;
    }

    /**
     * Magic allows un-defined attributes to set via $attributes.
     *
     * You can also define customer setter methods for the model.
     *
     * EXAMPLE:
     * ```
     * class User extends ActiveRecord\Model {
     *
     *   # define custom setter methods. Note you must
     *   # prepend set_ to your method name:
     *   function set_password($plaintext) {
     *     $this->encrypted_password = md5($plaintext);
     *   }
     * }
     *
     * $user = new User();
     * $user->password = 'plaintext';  # will call $user->set_password('plaintext')
     * ```
     *
     * If you define a custom setter with the same name as an attribute then you
     * will need to use assign_attribute() to assign the value to the attribute.
     * This is necessary due to the way __set() works.
     *
     * For example, assume 'name' is a field on the table and we're defining a
     * custom setter for 'name':
     *
     * ```
     * class User extends ActiveRecord\Model {
     *
     *   // INCORRECT way to do it
     *   // function set_name($name) {
     *   //   $this->name = strtoupper($name);
     *   // }
     *
     *   function set_name($name) {
     *     $this->assign_attribute('name',strtoupper($name));
     *   }
     * }
     *
     * $user = new User();
     * $user->name = 'bob';
     * echo $user->name; # => BOB
     * ```
     *
     * @param $name  string Name of attribute, relationship or other to set
     * @param $value mixed The value
     *
     * @throws UndefinedPropertyException if $name does not exist
     */
    public function __set(string $name, mixed $value): void
    {
        $name = strtolower($name);
        if (array_key_exists($name, static::$alias_attribute)) {
            $name = static::$alias_attribute[$name];
        } elseif (method_exists($this, "set_$name")) {
            $name = "set_$name";
            $this->$name($value);

            return;
        }

        if (array_key_exists($name, $this->attributes)) {
            $this->assign_attribute($name, $value);

            return;
        }

        if ('id' == $name) {
            $this->assign_attribute($this->get_primary_key(true), $value);

            return;
        }

        foreach (static::$delegate as $item) {
            if ($delegated_name = $this->is_delegated($name, $item)) {
                $this->{$item['to']}->$delegated_name = $value;

                return;
            }
        }

        throw new UndefinedPropertyException(get_called_class(), $name);
    }

    /**
     * Magic method; this gets called by PHP itself when your model is unserialized.
     */
    public function __wakeup()
    {
        // make sure the models Table instance gets initialized when waking up
        static::table();
    }

    /**
     * Assign a value to an attribute.
     *
     * @param string $name  Name of the attribute
     * @param mixed  $value Value of the attribute
     *
     * @return mixed the attribute value
     */
    public function assign_attribute($name, $value)
    {
        $table = static::table();
        if (!is_object($value)) {
            if (array_key_exists($name, $table->columns)) {
                $value = $table->columns[$name]->cast($value, static::connection());
            } else {
                $col = $table->get_column_by_inflected_name($name);
                if (!is_null($col)) {
                    $value = $col->cast($value, static::connection());
                }
            }
        }

        // convert php's \DateTime to ours
        if ($value instanceof \DateTime) {
            $date_class = Config::instance()->get_date_class();
            if (!($value instanceof $date_class)) {
                $value = $date_class::createFromFormat(
                    Connection::DATETIME_TRANSLATE_FORMAT,
                    $value->format(Connection::DATETIME_TRANSLATE_FORMAT),
                    $value->getTimezone()
                );
            }
        }

        if ($value instanceof DateTimeInterface) {
            // Tell the Date object that it's associated with this model and attribute. This is so it
            // has the ability to flag this model as dirty if a field in the Date object changes.
            $value->attribute_of($this, $name);
        }

        $this->attributes[$name] = $value;
        $this->flag_dirty($name);

        return $value;
    }

    /**
     * Retrieves an attribute's value or a relationship object based on the name passed. If the attribute
     * accessed is 'id' then it will return the model's primary key no matter what the actual attribute name is
     * for the primary key.
     *
     * @param $name Name of an attribute
     *
     * @throws UndefinedPropertyException if name could not be resolved to an attribute, relationship, ...
     *
     * @return mixed The value of the attribute
     */
    public function &read_attribute(string $name)
    {
        // check for aliased attribute
        if (array_key_exists($name, static::$alias_attribute)) {
            $name = static::$alias_attribute[$name];
        }

        // check for attribute
        if (array_key_exists($name, $this->attributes)) {
            return $this->attributes[$name];
        }

        // check relationships if no attribute
        if (array_key_exists($name, $this->__relationships)) {
            return $this->__relationships[$name];
        }

        $table = static::table();

        // this may be first access to the relationship so check Table
        if ($table->get_relationship($name)) {
            $res = $this->initRelationships($name);

            return $res;
        }

        if ('id' == $name) {
            $pk = $this->get_primary_key(true);
            if (isset($this->attributes[$pk])) {
                return $this->attributes[$pk];
            }
        }

        // do not remove - have to return null by reference in strict mode
        $null = null;

        foreach (static::$delegate as $delegateName => $item) {
            if ('processed' == $delegateName) {
                continue;
            }
            if ($delegated_name = $this->is_delegated($name, $item)) {
                $to = $item['to'];
                if ($this->$to) {
                    $val = &$this->$to->__get($delegated_name);

                    return $val;
                }

                return $null;
            }
        }

        throw new UndefinedPropertyException(get_called_class(), $name);
    }

    /**
     * @throws RelationshipException
     *
     * @return Model|AbstractRelationship|null
     */
    protected function initRelationships(string $name): mixed
    {
        $table = static::table();
        if ($relationship = $table->get_relationship($name)) {
            $this->__relationships[$name] = $relationship->load($this);

            return $this->__relationships[$name];
        }

        return null;
    }

    /**
     * Flags an attribute as dirty.
     */
    public function flag_dirty(string $attribute): void
    {
        $this->__dirty[$attribute] = true;
    }

    /**
     * Returns hash of attributes that have been modified since loading the model.
     *
     * @return Attributes
     */
    public function dirty_attributes(): array
    {
        if (count($this->__dirty) <= 0) {
            return [];
        }

        return array_intersect_key($this->attributes, $this->__dirty);
    }

    /**
     * Check if a particular attribute has been modified since loading the model.
     *
     * @param string $attribute Name of the attribute
     *
     * @return bool tRUE if it has been modified
     */
    public function attribute_is_dirty($attribute)
    {
        return $this->__dirty && isset($this->__dirty[$attribute]) && array_key_exists($attribute, $this->attributes);
    }

    /**
     * Returns a copy of the model's attributes hash.
     *
     * @return Attributes A copy of the model's attribute data
     */
    public function attributes(): array
    {
        return $this->attributes;
    }

    /**
     * @return array<string>|string
     */
    public function get_primary_key(bool $first = false): array|string
    {
        $pk = static::table()->pk;

        return $first ? $pk[0] : $pk;
    }

    /**
     * Returns the actual attribute name if $name is aliased.
     */
    public function get_real_attribute_name(string $name): ?string
    {
        if (array_key_exists($name, $this->attributes)) {
            return $name;
        }

        if (array_key_exists($name, static::$alias_attribute)) {
            return static::$alias_attribute[$name];
        }

        return null;
    }

    /**
     * Returns array of validator data for this Model.
     *
     * Will return an array looking like:
     *
     * ```
     * array(
     *   'name' => [
     *     array('validator' => 'validates_presence_of'),
     *     array('validator' => 'validates_inclusion_of', 'in' => array('Bob','Joe','John')),
     *   'password' => array(
     *     array('validator' => 'validates_length_of', 'minimum' => 6))
     *   )
     * ];
     * ```
     *
     * @return array<string, array<mixed>> an array containing validator data for this model
     */
    public function get_validation_rules(): array
    {
        $validator = new Validations($this);

        return $validator->rules();
    }

    /**
     * Returns an associative array containing values for all the attributes in $attributes
     *
     * @param array<string> $attributes Array containing attribute names
     *
     * @return Attributes A hash containing $name => $value
     */
    public function get_values_for(array $attributes): array
    {
        $ret = [];

        foreach ($attributes as $name) {
            if (array_key_exists($name, $this->attributes)) {
                $ret[$name] = $this->attributes[$name];
            }
        }

        return $ret;
    }

    /**
     * Retrieves the name of the table for this Model.
     *
     * @return string
     */
    public static function table_name()
    {
        return static::table()->table;
    }

    /**
     * Returns the attribute name on the delegated relationship if $name is
     * delegated or null if not delegated.
     *
     * @param string          $name     Name of an attribute
     * @param DelegateOptions $delegate An array containing delegate data
     */
    private function is_delegated(string $name, $delegate): string|null
    {
        if (is_array($delegate)) {
            if ('' != $delegate['prefix']) {
                $name = substr($name, strlen($delegate['prefix']) + 1);
            }

            if (in_array($name, $delegate['delegate'])) {
                return $name;
            }
        }

        return null;
    }

    /**
     * Determine if the model is in read-only mode.
     */
    public function is_readonly(): bool
    {
        return $this->__readonly;
    }

    /**
     * Determine if the model is a new record.
     */
    public function is_new_record(): bool
    {
        return $this->__new_record;
    }

    /**
     * Throws an exception if this model is set to readonly.
     *
     * @param string $method_name Name of method that was invoked on model for exception message
     *
     * @throws ReadOnlyException
     */
    private function verify_not_readonly(string $method_name): void
    {
        if ($this->is_readonly()) {
            throw new ReadOnlyException(get_class($this), $method_name);
        }
    }

    /**
     * Flag model as readonly.
     *
     * @param bool $readonly Set to true to put the model into readonly mode
     */
    public function readonly(bool $readonly = true): void
    {
        $this->__readonly = $readonly;
    }

    /**
     * Retrieve the connection for this model.
     *
     * @return Connection
     */
    public static function connection()
    {
        return static::table()->conn;
    }

    /**
     * Re-establishes the database connection with a new connection.
     *
     * @return Connection
     */
    public static function reestablish_connection()
    {
        return static::table()->reestablish_connection();
    }

    /**
     * Returns the {@link Table} object for this model.
     *
     * Be sure to call in static scoping: static::table()
     *
     * @return Table
     */
    public static function table()
    {
        return Table::load(get_called_class());
    }

    /**
     * Creates a model and saves it to the database.
     *
     * @param Attributes $attributes       Array of the models attributes
     * @param bool       $validate         True if the validators should be run
     * @param bool       $guard_attributes Set to true to guard protected/non-accessible attributes
     */
    public static function create(array $attributes, bool $validate = true, bool $guard_attributes = true): static
    {
        $class_name = get_called_class();
        $model = new $class_name($attributes, $guard_attributes);
        $model->save($validate);

        return $model;
    }

    /**
     * Save the model to the database.
     *
     * This function will automatically determine if an INSERT or UPDATE needs to occur.
     * If a validation or a callback for this model returns false, then the model will
     * not be saved and this will return false.
     *
     * If saving an existing model only data that has changed will be saved.
     *
     * @param bool $validate Set to true or false depending on if you want the validators to run or not
     *
     * @return bool True if the model was saved to the database otherwise false
     */
    public function save($validate = true)
    {
        $this->verify_not_readonly('save');

        return $this->is_new_record() ? $this->insert($validate) : $this->update($validate);
    }

    /**
     * Issue an INSERT sql statement for this model's attribute.
     *
     * @see save
     *
     * @param bool $validate Set to true or false depending on if you want the validators to run or not
     *
     * @return bool True if the model was saved to the database otherwise false
     */
    private function insert($validate = true)
    {
        $this->verify_not_readonly('insert');

        if ($validate && !$this->_validate() || !$this->invoke_callback('before_create', false)) {
            return false;
        }

        $table = static::table();

        if (!($attributes = $this->dirty_attributes())) {
            $attributes = $this->attributes;
        }

        $pk = $this->get_primary_key(true);
        $use_sequence = false;

        if (!empty($table->sequence) && !isset($attributes[$pk])) {
            // unset pk that was set to null
            if (array_key_exists($pk, $attributes)) {
                unset($attributes[$pk]);
            }

            $table->insert($attributes, $pk, $table->sequence);
            $use_sequence = true;
        } else {
            $table->insert($attributes);
        }

        // if we've got an autoincrementing/sequenced pk set it
        // don't need this check until the day comes that we decide to support composite pks
        // if (count($pk) == 1)
        $pk = strtolower($pk);
        $column = $table->get_column_by_inflected_name($pk);

        if ($column->auto_increment || $use_sequence) {
            $this->attributes[$pk] = $column->cast(static::connection()->insert_id($table->sequence ?? null), static::connection());
        }

        $this->__new_record = false;
        $this->invoke_callback('after_create', false);

        $this->update_cache();

        return true;
    }

    /**
     * Issue an UPDATE sql statement for this model's dirty attributes.
     *
     * @see save
     *
     * @param bool $validate Set to true or false depending on if you want the validators to run or not
     *
     * @return bool True if the model was saved to the database otherwise false
     */
    private function update($validate = true)
    {
        $this->verify_not_readonly('update');

        if ($validate && !$this->_validate()) {
            return false;
        }

        if ($this->is_dirty()) {
            $pk = $this->values_for_pk();

            if (empty($pk)) {
                throw new ActiveRecordException('Cannot update, no primary key defined for: ' . get_called_class());
            }
            if (!$this->invoke_callback('before_update', false)) {
                return false;
            }

            $dirty = $this->dirty_attributes();
            static::table()->update($dirty, $pk);
            $this->invoke_callback('after_update', false);
            $this->update_cache();
        }

        return true;
    }

    /**
     * If individual caching is enabled, this method will re-cache the current state of this model instance.
     *
     * @protected
     */
    protected function update_cache(): void
    {
        $table = static::table();
        if (!empty($table->cache_individual_model)) {
            Cache::set($this->cache_key(), $this, $table->cache_model_expire);
        }
    }

    /**
     * Generates a unique key for caching.
     *
     * @protected
     *
     * @return string
     */
    protected function cache_key()
    {
        $table = static::table();

        return $table->cache_key_for_model($this->values_for_pk());
    }

    /**
     * Deletes records matching conditions in $options
     *
     * Does not instantiate models and therefore does not invoke callbacks
     *
     * Delete all using a hash:
     *
     * ```
     * YourModel::delete_all(array('conditions' => array('name' => 'Tito')));
     * ```
     *
     * Delete all using an array:
     *
     * ```
     * YourModel::delete_all(array('conditions' => array('name = ?', 'Tito')));
     * ```
     *
     * Delete all using a string:
     *
     * ```
     * YourModel::delete_all(array('conditions' => 'name = "Tito"'));
     * ```
     *
     * An options array takes the following parameters:
     *
     * @param QueryOptions $options
     *                              return integer Number of rows affected
     */
    public static function delete_all(array $options = []): int
    {
        $table = static::table();
        $conn = static::connection();
        $sql = new SQLBuilder($conn, $table->get_fully_qualified_table_name());

        $conditions = $options['conditions'] ?? $options;

        if (is_array($conditions) && !is_hash($conditions)) {
            call_user_func_array([$sql, 'delete'], $conditions);
        } else {
            $sql->delete($conditions);
        }

        if (isset($options['limit'])) {
            $sql->limit($options['limit']);
        }

        if (isset($options['order'])) {
            $sql->order($options['order']);
        }

        $values = $sql->bind_values();
        $ret = $conn->query($table->last_sql = $sql->to_s(), $values);

        return $ret->rowCount();
    }

    /**
     * Updates records using set in $options
     *
     * Does not instantiate models and therefore does not invoke callbacks
     *
     * Update all using a hash:
     *
     * ```
     * YourModel::update_all(array('set' => array('name' => "Bob")));
     * ```
     *
     * Update all using a string:
     *
     * ```
     * YourModel::update_all(array('set' => 'name = "Bob"'));
     * ```
     *
     * An options array takes the following parameters:
     *
     * @param QueryOptions $options
     *
     * @return int Number of rows affected
     */
    public static function update_all(array $options = []): int
    {
        $table = static::table();
        $conn = static::connection();
        $sql = new SQLBuilder($conn, $table->get_fully_qualified_table_name());

        $sql->update($options['set']);

        if (isset($options['conditions']) && ($conditions = $options['conditions'])) {
            if (is_array($conditions) && !is_hash($conditions)) {
                call_user_func_array([$sql, 'where'], $conditions);
            } else {
                $sql->where($conditions);
            }
        }

        if (isset($options['limit'])) {
            $sql->limit($options['limit']);
        }

        if (isset($options['order'])) {
            $sql->order($options['order']);
        }

        $values = $sql->bind_values();
        $ret = $conn->query($table->last_sql = $sql->to_s(), $values);

        return $ret->rowCount();
    }

    /**
     * Deletes this model from the database and returns true if successful.
     *
     * @return bool
     */
    public function delete()
    {
        $this->verify_not_readonly('delete');

        $pk = $this->values_for_pk();

        if (empty($pk)) {
            throw new ActiveRecordException('Cannot delete, no primary key defined for: ' . get_called_class());
        }
        if (!$this->invoke_callback('before_destroy', false)) {
            return false;
        }

        static::table()->delete($pk);
        $this->invoke_callback('after_destroy', false);
        $this->remove_from_cache();

        return true;
    }

    /**
     * Removes this individual from cache.
     */
    public function remove_from_cache(): void
    {
        $table = static::table();
        if ($table->cache_individual_model) {
            Cache::delete($this->cache_key());
        }
    }

    /**
     * Helper that creates an array of values for the primary key(s).
     *
     * @return Attributes
     */
    public function values_for_pk(): array
    {
        return $this->values_for(static::table()->pk);
    }

    /**
     * Helper to return a hash of values for the specified attributes.
     *
     * @param array<string> $attribute_names Array of attribute names
     *
     * @return Attributes An array in the form array(name => value, ...)
     */
    public function values_for(array $attribute_names): array
    {
        $filter = [];

        foreach ($attribute_names as $name) {
            $filter[$name] = $this->$name;
        }

        return $filter;
    }

    /**
     * Validates the model.
     */
    private function _validate(): bool
    {
        require_once 'Validations.php';

        $validator = new Validations($this);
        $validation_on = 'validation_on_' . ($this->is_new_record() ? 'create' : 'update');

        foreach (['before_validation', "before_$validation_on"] as $callback) {
            if (!$this->invoke_callback($callback, false)) {
                return false;
            }
        }

        // need to store reference b4 validating so that custom validators have access to add errors
        $this->errors = $validator->get_errors();
        $validator->validate();

        foreach (['after_validation', "after_$validation_on"] as $callback) {
            $this->invoke_callback($callback, false);
        }

        if (!$this->errors->is_empty()) {
            return false;
        }

        return true;
    }

    /**
     * Returns true if the model has been modified.
     */
    public function is_dirty(): bool
    {
        return !empty($this->__dirty);
    }

    /**
     * Run validations on model and returns whether model passed validation.
     *
     * @see is_invalid
     */
    public function is_valid(): bool
    {
        return $this->_validate();
    }

    /**
     * Runs validations and returns true if invalid.
     *
     * @see is_valid
     */
    public function is_invalid(): bool
    {
        return !$this->_validate();
    }

    /**
     * Updates a model's timestamps.
     */
    public function set_timestamps(): void
    {
        $now = date('Y-m-d H:i:s');

        if (isset($this->updated_at)) {
            $this->updated_at = $now;
        }

        if (isset($this->created_at) && $this->is_new_record()) {
            $this->created_at = $now;
        }
    }

    /**
     * Mass update the model with an array of attribute data and saves to the database.
     *
     * @param Attributes $attributes An attribute data array in the form array(name => value, ...)
     *
     * @return bool True if successfully updated and saved otherwise false
     */
    public function update_attributes(array $attributes): bool
    {
        $this->set_attributes($attributes);

        return $this->save();
    }

    /**
     * Updates a single attribute and saves the record without going through the normal validation procedure.
     *
     * @param string $name  Name of attribute
     * @param mixed  $value Value of the attribute
     *
     * @return bool True if successful otherwise false
     */
    public function update_attribute($name, $value)
    {
        $this->__set($name, $value);

        return $this->update(false);
    }

    /**
     * Mass update the model with data from an attributes hash.
     *
     * Unlike update_attributes() this method only stores the model's data in memory
     * but DOES NOT save it to the database.
     *
     * @see update_attributes
     *
     * @param Attributes $attributes An array containing data to update in the form array(name => value, ...)
     */
    public function set_attributes(array $attributes): void
    {
        $this->set_attributes_via_mass_assignment($attributes, true);
    }

    /**
     * Passing $guard_attributes as true will throw an exception if an attribute does not exist.
     *
     * @param Attributes $attributes       An array in the form array(name => value, ...)
     * @param bool       $guard_attributes Whether protected/non-accessible attributes should be guarded
     *
     * @throws UndefinedPropertyException
     */
    private function set_attributes_via_mass_assignment(array &$attributes, bool $guard_attributes): void
    {
        // access uninflected columns since that is what we would have in result set
        $table = static::table();
        $exceptions = [];
        $use_attr_accessible = !empty(static::$attr_accessible);
        $use_attr_protected = !empty(static::$attr_protected);
        $connection = static::connection();

        foreach ($attributes as $name => $value) {
            // is a normal field on the table
            if (array_key_exists($name, $table->columns)) {
                $value = $table->columns[$name]->cast($value, $connection);
                $name = $table->columns[$name]->inflected_name;
            }

            if ($guard_attributes) {
                if ($use_attr_accessible && !in_array($name, static::$attr_accessible)) {
                    continue;
                }

                if ($use_attr_protected && in_array($name, static::$attr_protected)) {
                    continue;
                }

                // set valid table data
                try {
                    $this->$name = $value;
                } catch (UndefinedPropertyException $e) {
                    $exceptions[] = $e->getMessage();
                }
            } else {
                // ignore OciAdapter's limit() stuff
                if ('ar_rnum__' == $name) {
                    continue;
                }

                // set arbitrary data
                $this->assign_attribute($name, $value);
            }
        }

        if (!empty($exceptions)) {
            throw new UndefinedPropertyException(get_called_class(), $exceptions);
        }
    }

    /**
     * Add a model to the given named ($name) relationship.
     *
     * @internal This should <strong>only</strong> be used by eager load
     */
    public function set_relationship_from_eager_load(Model $model = null, string $name): void
    {
        $table = static::table();

        if ($rel = $table->get_relationship($name)) {
            if ($rel->is_poly()) {
                // if the related model is null and a poly then we should have an empty array
                if (is_null($model)) {
                    $this->__relationships[$name] = [];

                    return;
                }

                $this->__relationships[$name][] = $model;

                return;
            }

            $this->__relationships[$name] = $model;

            return;
        }

        throw new RelationshipException("Relationship named $name has not been declared for class: {$table->class->getName()}");
    }

    /**
     * Reloads the attributes and relationships of this object from the database.
     *
     * @return Model
     */
    public function reload()
    {
        $this->remove_from_cache();

        $this->__relationships = [];
        $pk = array_values($this->get_values_for($this->get_primary_key()));

        $this->set_attributes_via_mass_assignment($this->find($pk[0])->attributes, false);
        $this->reset_dirty();

        return $this;
    }

    /**
     * Magic Method. Called when cloning a model.
     */
    public function __clone(): void
    {
        $this->__relationships = [];
        $this->reset_dirty();
    }

    /**
     * Resets the dirty array.
     *
     * @see dirty_attributes
     */
    public function reset_dirty(): void
    {
        $this->__dirty = [];
    }

    /**
     * A list of valid finder options.
     *
     * @var array<string>
     */
    public static array $VALID_OPTIONS = [
        'conditions',
        'limit',
        'offset',
        'order',
        'select',
        'joins',
        'include',
        'readonly',
        'group',
        'from',
        'having'
    ];

    /**
     * Enables the use of dynamic finders.
     *
     * Dynamic finders are just an easy way to do queries quickly without having to
     * specify an options array with conditions in it.
     *
     * ```
     * SomeModel::find_by_first_name('Tito');
     * SomeModel::find_by_first_name_and_last_name('Tito','the Grief');
     * SomeModel::find_by_first_name_or_last_name('Tito','the Grief');
     * SomeModel::find_all_by_last_name('Smith');
     * SomeModel::count_by_name('Bob')
     * SomeModel::count_by_name_or_state('Bob','VA')
     * SomeModel::count_by_name_and_state('Bob','VA')
     * ```
     *
     * You can also create the model if the find call returned no results:
     *
     * ```
     * Person::find_or_create_by_name('Tito');
     *
     * # would be the equivalent of
     * if (!Person::find_by_name('Tito'))
     *   Person::create(array('Tito'));
     * ```
     *
     * Some other examples of find_or_create_by:
     *
     * ```
     * Person::find_or_create_by_name_and_id('Tito',1);
     * Person::find_or_create_by_name_and_id(array('name' => 'Tito', 'id' => 1));
     * ```
     *
     * @param $method Name of method
     * @param $args   Method args
     *
     * @throws ActiveRecordException
     *
     * @return Model|int|Model[]|null
     *
     * @see find
     */
    public static function __callStatic(string $method, mixed $args)
    {
        $options = static::extract_and_validate_options($args);
        $create = false;

        if ('find_or_create_by' == substr($method, 0, 17)) {
            $attributes = substr($method, 17);

            // can't take any finders with OR in it when doing a find_or_create_by
            if (false !== strpos($attributes, '_or_')) {
                throw new ActiveRecordException("Cannot use OR'd attributes in find_or_create_by");
            }
            $create = true;
            $method = 'find_by' . substr($method, 17);
        }

        if ('find_by' === substr($method, 0, 7)) {
            $attributes = substr($method, 8);
            $options['conditions'] = SQLBuilder::create_conditions_from_underscored_string(static::connection(), $attributes, $args, static::$alias_attribute);

            if (!($ret = static::find('first', $options)) && $create) {
                return static::create(SQLBuilder::create_hash_from_underscored_string($attributes, $args, static::$alias_attribute));
            }

            return $ret;
        } elseif ('find_all_by' === substr($method, 0, 11)) {
            $options['conditions'] = SQLBuilder::create_conditions_from_underscored_string(static::connection(), substr($method, 12), $args, static::$alias_attribute);

            return static::find('all', $options);
        } elseif ('count_by' === substr($method, 0, 8)) {
            $options['conditions'] = SQLBuilder::create_conditions_from_underscored_string(static::connection(), substr($method, 9), $args, static::$alias_attribute);

            return static::count($options);
        }

        throw new ActiveRecordException("Call to undefined method: $method");
    }

    /**
     * Enables the use of build|create for associations.
     *
     * @param string $method Name of method
     * @param mixed  $args   Method args
     *
     * @return mixed An instance of a given {@link AbstractRelationship}
     */
    public function __call($method, $args)
    {
        // check for build|create_association methods
        if (preg_match('/(build|create)_/', $method)) {
            if (!empty($args)) {
                $args = $args[0];
            }

            $association_name = str_replace(['build_', 'create_'], '', $method);
            $method = str_replace($association_name, 'association', $method);
            $table = static::table();

            if (($association = $table->get_relationship($association_name))
                || ($association = $table->get_relationship($association_name = Utils::pluralize($association_name)))) {
                // access association to ensure that the relationship has been loaded
                // so that we do not double-up on records if we append a newly created
                $this->initRelationships($association_name);

                return $association->$method($this, $args);
            }
        }

        throw new ActiveRecordException("Call to undefined method: $method");
    }

    /**
     * Alias for self::find('all').
     *
     * @see find
     *
     * @return static[]
     */
    public static function all(/* ... */)
    {
        return call_user_func_array(static::class . '::find', array_merge(['all'], func_get_args()));
    }

    /**
     * Get a count of qualifying records.
     *
     * ```
     * YourModel::count(array('conditions' => 'amount > 3.14159265'));
     * ```
     *
     * @see find
     *
     * @return int Number of records that matched the query
     */
    public static function count(/* ... */)
    {
        $args = func_get_args();
        $options = static::extract_and_validate_options($args);
        $options['select'] = 'COUNT(*)';

        if (!empty($args) && !is_null($args[0]) && !empty($args[0])) {
            if (is_hash($args[0])) {
                $options['conditions'] = $args[0];
            } else {
                $options['conditions'] = call_user_func_array(static::class . '::pk_conditions', $args);
            }
        }

        $table = static::table();
        $sql = $table->options_to_sql($options);
        $values = $sql->get_where_values();

        $res = static::connection()->query_and_fetch_one($sql->to_s(), $values);

        return $res;
    }

    /**
     * Determine if a record exists.
     *
     * ```
     * SomeModel::exists(123);
     * SomeModel::exists(array('conditions' => array('id=? and name=?', 123, 'Tito')));
     * SomeModel::exists(array('id' => 123, 'name' => 'Tito'));
     * ```
     *
     * @see find
     *
     * @return bool
     */
    public static function exists(/* ... */)
    {
        return call_user_func_array(static::class . '::count', func_get_args()) > 0 ? true : false;
    }

    /**
     * Alias for self::find('first').
     *
     * @see find
     *
     * @return static|null The first matched record or null if not found
     */
    public static function first(/* ... */)
    {
        return call_user_func_array(static::class . '::find', array_merge(['first'], func_get_args()));
    }

    /**
     * Alias for self::find('last')
     *
     * @see find
     *
     * @return Model|null The last matched record or null if not found
     */
    public static function last(/* ... */)
    {
        return call_user_func_array(static::class . '::find', array_merge(['last'], func_get_args()));
    }

    /**
     * Find records in the database.
     *
     * Finding by the primary key:
     *
     * ```
     * # queries for the model with id=123
     * YourModel::find(123);
     *
     * # queries for model with id in(1,2,3)
     * YourModel::find(1,2,3);
     *
     * # finding by pk accepts an options array
     * YourModel::find(123,array('order' => 'name desc'));
     * ```
     *
     * Finding by using a conditions array:
     *
     * ```
     * YourModel::find('first', array('conditions' => array('name=?','Tito'),
     *   'order' => 'name asc'))
     * YourModel::find('all', array('conditions' => 'amount > 3.14159265'));
     * YourModel::find('all', array('conditions' => array('id in(?)', array(1,2,3))));
     * ```
     *
     * Finding by using a hash:
     *
     * ```
     * YourModel::find(array('name' => 'Tito', 'id' => 1));
     * YourModel::find('first',array('name' => 'Tito', 'id' => 1));
     * YourModel::find('all',array('name' => 'Tito', 'id' => 1));
     * ```
     *
     * An options array can take the following parameters:
     *
     * <ul>
     * <li><b>select:</b> A SQL fragment for what fields to return such as: '*', 'people.*', 'first_name, last_name, id'</li>
     * <li><b>joins:</b> A SQL join fragment such as: 'JOIN roles ON(roles.user_id=user.id)' or a named association on the model</li>
     * <li><b>include:</b> TODO not implemented yet</li>
     * <li><b>conditions:</b> A SQL fragment such as: 'id=1', array('id=1'), array('name=? and id=?','Tito',1), array('name IN(?)', array('Tito','Bob')),
     * array('name' => 'Tito', 'id' => 1)</li>
     * <li><b>limit:</b> Number of records to limit the query to</li>
     * <li><b>offset:</b> The row offset to return results from for the query</li>
     * <li><b>order:</b> A SQL fragment for order such as: 'name asc', 'name asc, id desc'</li>
     * <li><b>readonly:</b> Return all the models in readonly mode</li>
     * <li><b>group:</b> A SQL group by fragment</li>
     * </ul>
     *
     * @throws RecordNotFound if no options are passed or finding by pk and no records matched
     *
     * @return static|static[]|null
     *
     * The rules for what gets returned are complex, but predictable:
     *
     * /-------------------------------------------------------------------------------------------
     * 	First Argument								Return Type			Example
     * --------------------------------------------------------------------------------------------
     *	int|string									static				User::find(3);
     * 	array<string, int|string>					static				User::find(["name"=>"Philip"]);
     * 	"first"										static|null			User::find("first", ["name"=>"Waldo"]);
     * 	"last"										static|null			User::find("last", ["name"=>"William"]);
     *  "all"										static[]			User::find("all", ["name" => "Stephen"]
     *  ...int|string								static[]			User::find(1, 3, 5, 8);
     *  array<int,int|string>						static[]			User::find([1,3,5,8]);
     * 	array<"conditions", array<string,string>>	static[]			User::find(["conditions"=> ["name" => "Kurt"]]);
     */
    public static function find(/* $type, $options */)
    {
        $class = get_called_class();

        $args = func_get_args();
        if (count($args) <= 0) {
            throw new RecordNotFound("Couldn't find $class without an ID");
        }
        $options = static::extract_and_validate_options($args);

        $num_args = count($args);
        $single = true;

        if ($num_args > 0 && ('all' === $args[0] || 'first' === $args[0] || 'last' === $args[0])) {
            switch ($args[0]) {
                case 'all':
                    $single = false;
                    break;

                case 'last':
                    if (!array_key_exists('order', $options)) {
                        $options['order'] = join(' DESC, ', static::table()->pk) . ' DESC';
                    } else {
                        $options['order'] = SQLBuilder::reverse_order($options['order']);
                    }

                    // fall thru

                    // no break
                case 'first':
                    $options['limit'] = 1;
                    $options['offset'] = 0;
                    break;
            }

            $args = array_slice($args, 1);
            --$num_args;
        }

        // find by pk
        else {
            if ($num_args === 1) {
                $args = $args[0];
<<<<<<< HEAD
            } 
            if (is_array($args) && count($args) > 1 && array_values($args) == $args) {
=======
            }

            if (is_array($args) && array_values($args) == $args) {
>>>>>>> 83a4db09
                $single = false;
            }
        }

        // anything left in $args is a find by pk
        if ($num_args > 0 && !isset($options['conditions'])) {
            $list = static::find_by_pk($args, $options, true);
        } else {
            $options['mapped_names'] = static::$alias_attribute;
            $list = static::table()->find($options);
        }

        return $single ? (!empty($list) ? $list[0] : null) : $list;
    }

    /**
     * Will look up a list of primary keys from cache
     *
     * @param array<PrimaryKey> $pks An array of primary keys
     *
     * @return array<Model>
     */
    protected static function get_models_from_cache(array $pks): ?array
    {
        $models = [];
        $table = static::table();

        foreach ($pks as $pk) {
            $options = ['conditions' => static::pk_conditions($pk)];
            $models[] = Cache::get($table->cache_key_for_model($pk), function () use ($table, $options) {
                $res = $table->find($options);

                return $res ? $res[0] : null;
            }, $table->cache_model_expire);
        }

        return array_filter($models);
    }

    /**
     * Finder method which will find by a single or array of primary keys for this model.
     *
     * @see find
     *
     * @param PrimaryKey   $values  An array containing values for the pk
     * @param array<mixed> $options An options array
     *
     * @throws RecordNotFound if a record could not be found
     *
     * @return Model|Model[]
     */
    public static function find_by_pk(array|string|int|null $values, array $options, bool $forceArray = false): Model|array
    {
        $single = !is_array($values) && !$forceArray;
        if (null === $values) {
            throw new RecordNotFound("Couldn't find " . get_called_class() . ' without an ID');
        }

        $table = static::table();

        if ($table->cache_individual_model ?? false) {
            $pks = is_array($values) ? $values : [$values];
            $list = static::get_models_from_cache($pks);
        } else {
            $options['conditions'] = static::pk_conditions($values);
            $list = $table->find($options);
        }
        $results = count($list);

        if ($results != ($expected = @count((array) $values))) {
            $class = get_called_class();
            if (is_array($values)) {
                $values = join(',', $values);
            }

            if (1 == $expected) {
                throw new RecordNotFound("Couldn't find $class with ID=$values");
            }

            throw new RecordNotFound("Couldn't find all $class with IDs ($values) (found $results, but was looking for $expected)");
        }

        return $single ? $list[0] : $list;
    }

    /**
     * Find using a raw SELECT query.
     *
     * ```
     * YourModel::find_by_sql("SELECT * FROM people WHERE name=?",array('Tito'));
     * YourModel::find_by_sql("SELECT * FROM people WHERE name='Tito'");
     * ```
     *
     * @param string       $sql    The raw SELECT query
     * @param array<mixed> $values An array of values for any parameters that needs to be bound
     *
     * @return array<Model> An array of models
     */
    public static function find_by_sql(string $sql, array $values = null): array
    {
        return static::table()->find_by_sql($sql, $values, true);
    }

    /**
     * Helper method to run arbitrary queries against the model's database connection.
     *
     * @param string       $sql    SQL to execute
     * @param array<mixed> $values Bind values, if any, for the query
     */
    public static function query(string $sql, array $values = []): \PDOStatement
    {
        return static::connection()->query($sql, $values);
    }

    /**
     * Determines if the specified array is a valid ActiveRecord options array.
     *
     * @param mixed $options An options array
     * @param bool  $throw   True to throw an exception if not valid
     *
     * @throws ActiveRecordException if the array contained any invalid options
     */
    public static function is_options_hash(mixed $options, bool $throw = true): bool
    {
        if (is_hash($options)) {
            $keys = array_keys($options);
            $diff = array_diff($keys, self::$VALID_OPTIONS);

            if (!empty($diff) && $throw) {
                throw new ActiveRecordException('Unknown key(s): ' . join(', ', $diff));
            }
            $intersect = array_intersect($keys, self::$VALID_OPTIONS);

            if (!empty($intersect)) {
                return true;
            }
        }

        return false;
    }

    /**
     * Returns a hash containing the names => values of the primary key.
     *
     * @param int|array<number|string> $args Primary key value(s)
     *
     * @return array<string, mixed>
     */
    public static function pk_conditions(int|array $args): array
    {
        $table = static::table();
        $ret = [$table->pk[0] => $args];

        return $ret;
    }

    /**
     * Pulls out the options hash from $array if any.
     *
     * @param array<mixed> &$options An array
     *
     * @return array<string,mixed> A valid options array
     *
     * @TODO Figure out what is going on with the reference on $options and ideally clean it up
     */
    public static function extract_and_validate_options(array &$options): array
    {
        $res = [];
        if ($options) {
            $last = &$options[count($options) - 1];

            try {
                if (self::is_options_hash($last)) {
                    array_pop($options);
                    $res = $last;
                }
            } catch (ActiveRecordException $e) {
                if (!is_hash($last)) {
                    throw $e;
                }
                $res = ['conditions' => $last];
            }
        }

        return $res;
    }

    /**
     * Returns a JSON representation of this model.
     *
     * @param SerializeOptions $options
     *
     * @return string JSON representation of the model
     */
    public function to_json(array $options = [])
    {
        return $this->serialize('Json', $options);
    }

    /**
     * Returns an XML representation of this model.
     *
     * @see Serialization
     *
     * @param SerializeOptions $options An array containing options for xml serialization (see {@link Serialization} for valid options)
     *
     * @return string XML representation of the model
     */
    public function to_xml(array $options = [])
    {
        return $this->serialize('Xml', $options);
    }

    /**
     * Returns an CSV representation of this model.
     * Can take optional delimiter and enclosure
     * (defaults are , and double quotes)
     *
     * Ex:
     * ```
     * ActiveRecord\CsvSerializer::$delimiter=';';
     * ActiveRecord\CsvSerializer::$enclosure='';
     * YourModel::find('first')->to_csv(['only'=>['name','level']]);
     * returns: Joe,2
     *
     * YourModel::find('first')->to_csv(['only_header'=>true,'only' => ['name','level']]);
     * returns: name,level
     * ```
     *
     * @param SerializeOptions $options an array containing options for csv serialization
     *
     * @return string CSV representation of the model
     */
    public function to_csv(array $options = []): string
    {
        return $this->serialize('Csv', $options);
    }

    /**
     * Returns an Array representation of this model.
     *
     * @see Serialization
     *
     * @param SerializeOptions $options
     *
     * @return Attributes|array<class-string|Attributes> Array representation of the model
     */
    public function to_array(array $options = []): array
    {
        $serializer = new JsonSerializer($this, $options);

        return !empty($options['include_root']) ? [strtolower(get_class($this)) => $serializer->to_a()] : $serializer->to_a();
    }

    /**
     * Creates a serializer based on pre-defined to_serializer()
     *
     * @param string           $type    Either Xml, Json, Csv or Array
     * @param SerializeOptions $options Options array for the serializer
     */
    private function serialize(string $type, array $options): string
    {
        $class = 'ActiveRecord\\Serialize\\' . $type . 'Serializer';
        $serializer = new $class($this, $options);

        return $serializer->to_s();
    }

    /**
     * Invokes the specified callback on this model.
     *
     * @param string $method_name name of the call back to run
     * @param bool   $must_exist  set to true to raise an exception if the callback does not exist
     *
     * @throws ActiveRecordException
     *
     * @return bool True if invoked or null if not
     */
    private function invoke_callback($method_name, $must_exist = true)
    {
        return static::table()->callback->invoke($this, $method_name, $must_exist);
    }

    /**
     * Executes a block of code inside a database transaction.
     *
     * ```
     * YourModel::transaction(function()
     * {
     *   YourModel::create(array("name" => "blah"));
     * });
     * ```
     *
     * If an exception is thrown inside the closure the transaction will
     * automatically be rolled back. You can also return false from your
     * closure to cause a rollback:
     *
     * ```
     * YourModel::transaction(function()
     * {
     *   YourModel::create(array("name" => "blah"));
     *   throw new Exception("rollback!");
     * });
     *
     * YourModel::transaction(function()
     * {
     *   YourModel::create(array("name" => "blah"));
     *   return false; # rollback!
     * });
     * ```
     *
     * @param callable $closure The closure to execute. To cause a rollback have your closure return false or throw an exception.
     *
     * @return bool true if the transaction was committed, False if rolled back
     */
    public static function transaction($closure)
    {
        $connection = static::connection();

        try {
            $connection->transaction();

            if (false === $closure()) {
                $connection->rollback();

                return false;
            }

            $connection->commit();
        } catch (\Exception $e) {
            $connection->rollback();
            throw $e;
        }

        return true;
    }
}<|MERGE_RESOLUTION|>--- conflicted
+++ resolved
@@ -1730,10 +1730,10 @@
     {
         $class = get_called_class();
 
+        if (func_num_args() <= 0) {
+            throw new RecordNotFound("Couldn't find $class without an ID");
+        }
         $args = func_get_args();
-        if (count($args) <= 0) {
-            throw new RecordNotFound("Couldn't find $class without an ID");
-        }
         $options = static::extract_and_validate_options($args);
 
         $num_args = count($args);
@@ -1767,16 +1767,11 @@
 
         // find by pk
         else {
-            if ($num_args === 1) {
+            if (1 === count($args) && 1 == $num_args) {
                 $args = $args[0];
-<<<<<<< HEAD
-            } 
-            if (is_array($args) && count($args) > 1 && array_values($args) == $args) {
-=======
             }
 
             if (is_array($args) && array_values($args) == $args) {
->>>>>>> 83a4db09
                 $single = false;
             }
         }
