<?php
namespace test\models;

use ActiveRecord\Model;

class Book extends Model
{
    public static array $belongs_to = ['author'];
    public static $has_one = [];
    public function upper_name()
    {
        return strtoupper($this->name); // keep?
    }

    public function name()
    {
<<<<<<< HEAD
        return $this->name;
=======
        return strtolower($this->name); // keep
>>>>>>> 70470a4a
    }

    public function get_publisher()
    {
<<<<<<< HEAD
        return $this->read_attribute('name');
    }
=======
        return strtoupper($this->read_attribute('publisher')); // keep
    }

    public function get_upper_name()
    {
        return strtoupper($this->name); // keep
    }

    public function get_lower_name()
    {
        return strtolower($this->name);
    }
>>>>>>> 70470a4a
}<|MERGE_RESOLUTION|>--- conflicted
+++ resolved
@@ -14,19 +14,11 @@
 
     public function name()
     {
-<<<<<<< HEAD
-        return $this->name;
-=======
         return strtolower($this->name); // keep
->>>>>>> 70470a4a
     }
 
     public function get_publisher()
     {
-<<<<<<< HEAD
-        return $this->read_attribute('name');
-    }
-=======
         return strtoupper($this->read_attribute('publisher')); // keep
     }
 
@@ -39,5 +31,4 @@
     {
         return strtolower($this->name);
     }
->>>>>>> 70470a4a
 }